--- conflicted
+++ resolved
@@ -204,16 +204,11 @@
 
 	if (errResult) {
 		// Failed
-<<<<<<< HEAD
-		message += chalk`{red.bold FAIL} {whiteBright ${name.substring(0, process.stdout.columns - 5)}}\n`;
+		message += chalk`{red.bold FAIL} {whiteBright ${name.substring(0, columns - 5)}}\n`;
 		message += chalk`{red ${errorMessage(errResult)}\n}`;
-		if (args['--verbose']) {
+		if (verbose) {
 			message += chalk`\n{red ${errResult.stack || errResult.toString()}}\n\n`;
 		}
-=======
-		message += chalk`{red.bold FAIL} {whiteBright ${name.substring(0, columns - 5)}}\n`;
-		message += chalk`{red ${errorMessage(errResult)}}\n\n`;
->>>>>>> d1e1f71b
 	} else {
 		message += chalk`{green.bold PASS} {whiteBright ${name.substring(0, columns - 5)}}`;
 		if (verbose) {
